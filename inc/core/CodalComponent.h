--- conflicted
+++ resolved
@@ -67,13 +67,10 @@
 #define DEVICE_ID_JACDAC_CONFIGURATION_SERVICE 33
 #define DEVICE_ID_SYSTEM_ADC          34
 #define DEVICE_ID_PULSE_IN            35
-<<<<<<< HEAD
-#define DEVICE_ID_SPLITTER            36
-#define DEVICE_ID_AUDIO_PROCESSOR     37
-#define DEVICE_ID_TAP                 38
-=======
 #define DEVICE_ID_USB 36
->>>>>>> 1076c9a4
+#define DEVICE_ID_SPLITTER            37
+#define DEVICE_ID_AUDIO_PROCESSOR     38
+#define DEVICE_ID_TAP                 39
 
 #define DEVICE_ID_IO_P0               100                       // IDs 100-227 are reserved for I/O Pin IDs.
 
