--- conflicted
+++ resolved
@@ -51,13 +51,9 @@
 #define DEVICE_ID_SYSTEM_DAC          19
 #define DEVICE_ID_SYSTEM_MICROPHONE   20
 #define DEVICE_ID_SYSTEM_LEVEL_DETECTOR 21
-<<<<<<< HEAD
-#define DEVICE_ID_MSC 22
-#define DEVICE_ID_SPI 23
-=======
 #define DEVICE_ID_SYSTEM_LEVEL_DETECTOR_SPL 22
 #define DEVICE_ID_MSC 23
->>>>>>> f4df7e46
+#define DEVICE_ID_SPI 24
 
 #define DEVICE_ID_IO_P0               100                       // IDs 100-227 are reserved for I/O Pin IDs.
 
