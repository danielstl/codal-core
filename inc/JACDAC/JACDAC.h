/*
The MIT License (MIT)

Copyright (c) 2017 Lancaster University.

Permission is hereby granted, free of charge, to any person obtaining a
copy of this software and associated documentation files (the "Software"),
to deal in the Software without restriction, including without limitation
the rights to use, copy, modify, merge, publish, distribute, sublicense,
and/or sell copies of the Software, and to permit persons to whom the
Software is furnished to do so, subject to the following conditions:

The above copyright notice and this permission notice shall be included in
all copies or substantial portions of the Software.

THE SOFTWARE IS PROVIDED "AS IS", WITHOUT WARRANTY OF ANY KIND, EXPRESS OR
IMPLIED, INCLUDING BUT NOT LIMITED TO THE WARRANTIES OF MERCHANTABILITY,
FITNESS FOR A PARTICULAR PURPOSE AND NONINFRINGEMENT. IN NO EVENT SHALL
THE AUTHORS OR COPYRIGHT HOLDERS BE LIABLE FOR ANY CLAIM, DAMAGES OR OTHER
LIABILITY, WHETHER IN AN ACTION OF CONTRACT, TORT OR OTHERWISE, ARISING
FROM, OUT OF OR IN CONNECTION WITH THE SOFTWARE OR THE USE OR OTHER
DEALINGS IN THE SOFTWARE.
*/

#ifndef CODAL_JACDAC_H
#define CODAL_JACDAC_H

#include "CodalConfig.h"
#include "ErrorNo.h"
#include "Pin.h"
#include "Event.h"
#include "DMASingleWireSerial.h"

#define JD_VERSION                     5

#define JD_SERIAL_MAX_BUFFERS          10

#define JD_SERIAL_RECEIVING            0x02
#define JD_SERIAL_RECEIVING_HEADER     0x04
#define JD_SERIAL_TRANSMITTING         0x08
#define JD_SERIAL_TX_DRAIN_ENABLE      0x10
#define JD_SERIAL_BUS_RISE             0x20

#define JD_SERIAL_EVT_DATA_READY       1
#define JD_SERIAL_EVT_BUS_ERROR        2
#define JD_SERIAL_EVT_DRAIN            3
#define JD_SERIAL_EVT_RX_TIMEOUT       4

#define JD_SERIAL_EVT_BUS_CONNECTED    5
#define JD_SERIAL_EVT_BUS_DISCONNECTED 6

#define JD_SERIAL_HEADER_SIZE          4
#define JD_SERIAL_CRC_HEADER_SIZE      2 // when computing CRC, we skip the CRC field, so the header size decreases by two.
#define JD_SERIAL_DATA_SIZE            32
<<<<<<< HEAD
#define JD_SERIAL_MAX_DATA_SIZE        32 // duplciate above for now
=======
#define JD_SERIAL_MAX_PAYLOAD_SIZE     (255 - JD_SERIAL_HEADER_SIZE)
>>>>>>> 041705ee
#define JD_SERIAL_PACKET_SIZE          (JD_SERIAL_HEADER_SIZE + JD_SERIAL_DATA_SIZE)

#define JD_SERIAL_MAXIMUM_BUFFERS      10

#define JD_SERIAL_DMA_TIMEOUT          2   // 2 callback ~8 ms

#define JD_SERIAL_MAX_BAUD             1000000
#define JD_SERIAL_TX_MAX_BACKOFF       4000
#define JD_SERIAL_TX_MIN_BACKOFF       1000

#define JD_RX_ARRAY_SIZE               10
#define JD_TX_ARRAY_SIZE               10

#if CONFIG_ENABLED(JD_DEBUG)
#define JD_DMESG      codal_dmesg
#else
#define JD_DMESG(...) ((void)0)
#endif

namespace codal
{
    /**
     * A JDPkt contains: a crc for error checking, the size of the packet
     * and an address.
     *
     * An address of a packet can be the drivers own address, or another drivers address.
     *
     * Why would you send a packet using your own address? Well, there are a number of different paradigms in JACDAC:
     *
     * 1) Virtual Drivers
     *
     * Virtual drivers allow the virtualisation of a remote resource. Packets produced from the remote resource are
     * consumed as if the remote resource is on the device. An example of this in action would be a remote Accelerometer.
     * Any device can modify the configuration of the remote resource. Only the host of the remote resource is required to be enumerated.
     *
     * 2) Paired Drivers
     *
     * Sharing resources is great, except when you want to own a resource like a joystick. Paired drivers allow ownership
     * over a remote resource. This mode requires both the host and the consumer to enumerated, so that one can tell if
     * the other disappears from the bus and vice versa.
     *
     * 3) Broadcast Drivers
     *
     * Sometimes drivers would like to receive all packets on the bus and do not require the use of addresses. This mode
     * allows any packet addressed to a class to be received. Broadcast drivers can be combined with either mode above,
     * or none at all.
     **/
    struct JDPkt {
        uint16_t crc;
        uint8_t address; // control is 0, devices are allocated address in the range 1 - 255
        uint8_t size; // the size, address, and crc are not included by the size variable. The size of a packet dictates the size of the data field.

        // add more stuff
<<<<<<< HEAD
        uint8_t data[JD_SERIAL_MAX_DATA_SIZE];

        JDPkt* next;
=======
        uint8_t data[JD_SERIAL_DATA_SIZE];
>>>>>>> 041705ee
    } __attribute((__packed__));

    enum class JACDACBusState : uint8_t
    {
        Receiving,
        Transmitting,
        High,
        Low
    };

    /**
     * This enumeration defines the low time of the tx pulse, and the transmission speed of
     * this JACDAC device on the bus.
     **/
    enum class JACDACBaudRate : uint8_t
    {
        Baud1M = 1,
        Baud500K = 2,
        Baud250K = 4,
        Baud125K = 8
    };

    enum JACDACPinEvents : uint16_t
    {
        NoEvents = DEVICE_PIN_EVENT_NONE,
        EdgeEvents = DEVICE_PIN_EVENT_ON_EDGE,
        PulseEvents = DEVICE_PIN_EVENT_ON_PULSE,
    };

    /**
    * Class definition for a JACDAC interface.
    */
    class JACDAC : public CodalComponent
    {
        JACDACBaudRate txBaud;
        JACDACBaudRate currentBaud;

    protected:
        DMASingleWireSerial&  sws;
        Pin&  sp;

        Pin* busLED;
        Pin* commLED;

        void onLowPulse(Event);
        void configure(JACDACPinEvents event);
        void dmaComplete(Event evt);

        JDPkt* popRxArray();
        JDPkt* popTxArray();
        int addToTxArray(JDPkt* packet);
        int addToRxArray(JDPkt* packet);

        void sendPacket(Event);

        void rxTimeout(Event);

        void initialise();

    public:

        uint8_t txHead;
        uint8_t txTail;
        uint8_t rxHead;
        uint8_t rxTail;

        JDPkt* rxBuf; // holds the pointer to the current rx buffer
        JDPkt* txBuf; // holds the pointer to the current tx buffer
        JDPkt* rxArray[JD_RX_ARRAY_SIZE];
        JDPkt* txArray[JD_TX_ARRAY_SIZE];

        /**
          * Constructor
          *
          * @param sws an instance of sws.
          *
          * @param busStateLED an instance of a pin, used to display the state of the bus.
          *
          * @param commStateLED an instance of a pin, used to display the state of the bus.
          *
          * @param baud Defaults to 1mbaud
          */
        JACDAC(DMASingleWireSerial&  sws, Pin* busStateLED = NULL, Pin* commStateLED = NULL, JACDACBaudRate baud = JACDACBaudRate::Baud1M, uint16_t id = DEVICE_ID_JACDAC0);

        /**
          * Retrieves the first packet on the rxQueue irregardless of the device_class
          *
          * @returns the first packet on the rxQueue or NULL
          */
        JDPkt *getPacket();

        /**
          * Causes this instance of JACDAC to begin listening for packets transmitted on the serial line.
          */
        virtual void start();

        /**
          * Causes this instance of JACDAC to stop listening for packets transmitted on the serial line.
          */
        virtual void stop();

        /**
          * Sends a packet using the SingleWireSerial instance. This function begins the asynchronous transmission of a packet.
          * If an ongoing asynchronous transmission is happening, JD is added to the txQueue. If this is the first packet in a while
          * asynchronous transmission is begun.
          *
          * @param JD the packet to send.
          *
          * @returns DEVICE_OK on success, DEVICE_INVALID_PARAMETER if JD is NULL, or DEVICE_NO_RESOURCES if the queue is full.
          */
        virtual int send(JDPkt *p);

        /**
          * Sends a packet using the SingleWireSerial instance. This function begins the asynchronous transmission of a packet.
          * If an ongoing asynchronous transmission is happening, JD is added to the txQueue. If this is the first packet in a while
          * asynchronous transmission is begun.
          *
          * @param buf the buffer to send.
          *
          * @param len the length of the buffer to send.
          *
          * @returns DEVICE_OK on success, DEVICE_INVALID_PARAMETER if buf is NULL or len is invalid, or DEVICE_NO_RESOURCES if the queue is full.
          */
        virtual int send(uint8_t* buf, int len, uint8_t address);

        /**
         * Returns a bool indicating whether the JACDAC driver has been started.
         *
         * @return true if started, false if not.
         **/
        bool isRunning();

        /**
         * Returns the current state if the bus.
         *
         * @return true if connected, false if there's a bad bus condition.
         **/
        bool isConnected();

        /**
         * Returns the current state of the bus, either:
         *
         * * Receiving if the driver is in the process of receiving a packet.
         * * Transmitting if the driver is communicating a packet on the bus.
         *
         * If neither of the previous states are true, then the driver looks at the bus and returns the bus state:
         *
         * * High, if the line is currently floating high.
         * * Lo if something is currently pulling the line low.
         **/
        JACDACBusState getState();

        /**
         * Sets the JACDAC baud rate, and internally sets the single wire serial baud JACDAC is using.
         *
         * @param baudRate the desired baud rate for this jacdac instance, one of: Baud1M, Baud500K, Baud250K, Baud125K
         *
         * @returns DEVICE_OK on success
         **/
        int setBaud(JACDACBaudRate baudRate);

        /**
         * Returns the current JACDAC baud rate.
         *
         * @returns the enumerated baud rate for this jacdac instance, one of: Baud1M, Baud500K, Baud250K, Baud125K
         **/
        JACDACBaudRate getBaud();
    };
} // namespace codal

#endif<|MERGE_RESOLUTION|>--- conflicted
+++ resolved
@@ -52,11 +52,7 @@
 #define JD_SERIAL_HEADER_SIZE          4
 #define JD_SERIAL_CRC_HEADER_SIZE      2 // when computing CRC, we skip the CRC field, so the header size decreases by two.
 #define JD_SERIAL_DATA_SIZE            32
-<<<<<<< HEAD
-#define JD_SERIAL_MAX_DATA_SIZE        32 // duplciate above for now
-=======
 #define JD_SERIAL_MAX_PAYLOAD_SIZE     (255 - JD_SERIAL_HEADER_SIZE)
->>>>>>> 041705ee
 #define JD_SERIAL_PACKET_SIZE          (JD_SERIAL_HEADER_SIZE + JD_SERIAL_DATA_SIZE)
 
 #define JD_SERIAL_MAXIMUM_BUFFERS      10
@@ -110,13 +106,7 @@
         uint8_t size; // the size, address, and crc are not included by the size variable. The size of a packet dictates the size of the data field.
 
         // add more stuff
-<<<<<<< HEAD
-        uint8_t data[JD_SERIAL_MAX_DATA_SIZE];
-
-        JDPkt* next;
-=======
-        uint8_t data[JD_SERIAL_DATA_SIZE];
->>>>>>> 041705ee
+        uint8_t data[JD_SERIAL_MAX_PAYLOAD_SIZE];
     } __attribute((__packed__));
 
     enum class JACDACBusState : uint8_t
