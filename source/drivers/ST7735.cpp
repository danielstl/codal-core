--- conflicted
+++ resolved
@@ -313,7 +313,6 @@
         fiber_wait_for_event(DEVICE_ID_DISPLAY, 101);
 }
 
-<<<<<<< HEAD
 void ST7735::setSleep(bool sleepMode)
 {
     if (sleepMode == this->inSleepMode)
@@ -334,9 +333,7 @@
         this->inSleepMode = false;
     }
 }
-=======
 #define ENC16(r, g, b) (((r << 3) | (g >> 3)) & 0xff) | (((b | (g << 5)) & 0xff) << 8)
->>>>>>> 208aa0ee
 
 int ST7735::sendIndexedImage(const uint8_t *src, unsigned width, unsigned height, uint32_t *palette)
 {
@@ -344,10 +341,6 @@
     {
         work = new ST7735WorkBuffer;
         memset(work, 0, sizeof(*work));
-<<<<<<< HEAD
-        for (int i = 0; i < 256; ++i)
-            work->expPalette[i] = 0x1011 * (i & 0xf) | (0x110100 * (i >> 4));
-=======
         if (double16)
             for (int i = 0; i < 16; ++i) {
                 uint16_t e = ENC16(i, i, i);
@@ -356,7 +349,6 @@
         else
             for (int i = 0; i < 256; ++i)
                 work->expPalette[i] = 0x1011 * (i & 0xf) | (0x110100 * (i >> 4));
->>>>>>> 208aa0ee
         EventModel::defaultEventBus->listen(DEVICE_ID_DISPLAY, 100, this, &ST7735::sendDone);
     }
 
