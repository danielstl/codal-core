/*
The MIT License (MIT)

Copyright (c) 2017 Lancaster University.

Permission is hereby granted, free of charge, to any person obtaining a
copy of this software and associated documentation files (the "Software"),
to deal in the Software without restriction, including without limitation
the rights to use, copy, modify, merge, publish, distribute, sublicense,
and/or sell copies of the Software, and to permit persons to whom the
Software is furnished to do so, subject to the following conditions:

The above copyright notice and this permission notice shall be included in
all copies or substantial portions of the Software.

THE SOFTWARE IS PROVIDED "AS IS", WITHOUT WARRANTY OF ANY KIND, EXPRESS OR
IMPLIED, INCLUDING BUT NOT LIMITED TO THE WARRANTIES OF MERCHANTABILITY,
FITNESS FOR A PARTICULAR PURPOSE AND NONINFRINGEMENT. IN NO EVENT SHALL
THE AUTHORS OR COPYRIGHT HOLDERS BE LIABLE FOR ANY CLAIM, DAMAGES OR OTHER
LIABILITY, WHETHER IN AN ACTION OF CONTRACT, TORT OR OTHERWISE, ARISING
FROM, OUT OF OR IN CONNECTION WITH THE SOFTWARE OR THE USE OR OTHER
DEALINGS IN THE SOFTWARE.
*/

#include "CodalConfig.h"
#include "Event.h"
#include "CodalCompat.h"
#include "Timer.h"
#include "LevelDetector.h"
#include "ErrorNo.h"
#include "CodalDmesg.h"

using namespace codal;

LevelDetector::LevelDetector(DataSource &source, int highThreshold, int lowThreshold, uint16_t id, bool connectImmediately) : upstream(source)
{
    this->id = id;
    this->level = 0;
    this->sigma = 0;
    this->windowPosition = 0;
    this->windowSize = LEVEL_DETECTOR_DEFAULT_WINDOW_SIZE;
    this->lowThreshold = lowThreshold;
    this->highThreshold = highThreshold;
    this->status |= LEVEL_DETECTOR_INITIALISED;
    this->activated = false;
    if(connectImmediately){
        upstream.connect(*this);
        activated = true;
    }
}

/**
 * Callback provided when data is ready.
 */
int LevelDetector::pullRequest()
{
    ManagedBuffer b = upstream.pull();

<<<<<<< HEAD
    int16_t *data = (int16_t *) &b[0];
=======
    //if(upstream.getFormat() == DATASTREAM_FORMAT_8BIT_SIGNED){
    //    DMESG("8 bit format");
    int8_t *data = (int8_t *) &b[0];
    //}
    //else (16 bit)
    //int16_t *data = (int16_t *) &b[0];
>>>>>>> 378cb189

    int samples = b.length() / 2;

    for (int i=0; i < samples; i++)
    {
        if(upstream.getFormat() == DATASTREAM_FORMAT_8BIT_SIGNED){
            sigma += abs((int8_t) *data);
        }
        else
            sigma += abs(*data);

        windowPosition++;

        if (windowPosition == windowSize)
        {
            level = sigma / windowSize;
            //or
            //if(upstream.getFormat() == DATASTREAM_FORMAT_8BIT_SIGNED)
            //level = level*256;
            sigma = 0;
            windowPosition = 0;

<<<<<<< HEAD
            // If 8 bit - then multiply by 8 to upscale result. High 8 bit ~20, High 16 bit ~150 so roughly 8 times higher
            if(upstream.getFormat() == DATASTREAM_FORMAT_8BIT_SIGNED){
                level = level*8;
            }

=======
>>>>>>> 378cb189
            if ((!(status & LEVEL_DETECTOR_HIGH_THRESHOLD_PASSED)) && level > highThreshold)
            {
                Event(id, LEVEL_THRESHOLD_HIGH);
                status |=  LEVEL_DETECTOR_HIGH_THRESHOLD_PASSED;
                status &= ~LEVEL_DETECTOR_LOW_THRESHOLD_PASSED;
            }

            if ((!(status & LEVEL_DETECTOR_LOW_THRESHOLD_PASSED)) && level < lowThreshold)
            {
                Event(id, LEVEL_THRESHOLD_LOW);
                status |=  LEVEL_DETECTOR_LOW_THRESHOLD_PASSED;
                status &= ~LEVEL_DETECTOR_HIGH_THRESHOLD_PASSED;
            }
        }

        data++;
    }

    return DEVICE_OK;
}

/*
 * Determines the instantaneous value of the sensor, in SI units, and returns it.
 *
 * @return The current value of the sensor.
 */
int LevelDetector::getValue()
{
    //DMESG("%s, %d","LD get value", activated);
    if(!activated){
        // Register with our upstream component: on demand activated
        DMESG("activating LD");
        upstream.connect(*this);
        activated = true;
    }
    return level;
}

/**
 * Set threshold to the given value. Events will be generated when these thresholds are crossed.
 *
 * @param value the LOW threshold at which a LEVEL_THRESHOLD_LOW will be generated.
 *
 * @return DEVICE_OK on success, DEVICE_INVALID_PARAMETER if the request fails.
 */
int LevelDetector::setLowThreshold(int value)
{
    // Protect against churn if the same threshold is set repeatedly.
    if (lowThreshold == value)
        return DEVICE_OK;

    // We need to update our threshold
    lowThreshold = value;

    // Reset any exisiting threshold state, and enable threshold detection.
    status &= ~LEVEL_DETECTOR_LOW_THRESHOLD_PASSED;

    // If a HIGH threshold has been set, ensure it's above the LOW threshold.
    if (highThreshold < lowThreshold)
        setHighThreshold(lowThreshold+1);

    return DEVICE_OK;
}

/**
 * Set threshold to the given value. Events will be generated when these thresholds are crossed.
 *
 * @param value the HIGH threshold at which a LEVEL_THRESHOLD_HIGH will be generated.
 *
 * @return DEVICE_OK on success, DEVICE_INVALID_PARAMETER if the request fails.
 */
int LevelDetector::setHighThreshold(int value)
{
    // Protect against churn if the same threshold is set repeatedly.
    if (highThreshold == value)
        return DEVICE_OK;

    // We need to update our threshold
    highThreshold = value;

    // Reset any exisiting threshold state, and enable threshold detection.
    status &= ~LEVEL_DETECTOR_HIGH_THRESHOLD_PASSED;

    // If a HIGH threshold has been set, ensure it's above the LOW threshold.
    if (lowThreshold > highThreshold)
        setLowThreshold(highThreshold - 1);

    return DEVICE_OK;
}

/**
 * Determines the currently defined low threshold.
 *
 * @return The current low threshold. DEVICE_INVALID_PARAMETER if no threshold has been defined.
 */
int LevelDetector::getLowThreshold()
{
    return lowThreshold;
}

/**
 * Determines the currently defined high threshold.
 *
 * @return The current high threshold. DEVICE_INVALID_PARAMETER if no threshold has been defined.
 */
int LevelDetector::getHighThreshold()
{
    return highThreshold;
}

/**
 * Set the window size to the given value. The window size defines the number of samples used to determine a sound level.
 * The higher the value, the more accurate the result will be. The lower the value, the more responsive the result will be.
 * Adjust this value to suit the requirements of your applicaiton.
 *
 * @param size The size of the window to use (number of samples).
 *
 * @return DEVICE_OK on success, DEVICE_INVALID_PARAMETER if the request fails.
 */
int LevelDetector::setWindowSize(int size)
{
    if (size <= 0)
        return DEVICE_INVALID_PARAMETER;

    this->windowSize = size;
    return DEVICE_OK;
}

/**
 * Destructor.
 */
LevelDetector::~LevelDetector()
{
}<|MERGE_RESOLUTION|>--- conflicted
+++ resolved
@@ -56,16 +56,7 @@
 {
     ManagedBuffer b = upstream.pull();
 
-<<<<<<< HEAD
     int16_t *data = (int16_t *) &b[0];
-=======
-    //if(upstream.getFormat() == DATASTREAM_FORMAT_8BIT_SIGNED){
-    //    DMESG("8 bit format");
-    int8_t *data = (int8_t *) &b[0];
-    //}
-    //else (16 bit)
-    //int16_t *data = (int16_t *) &b[0];
->>>>>>> 378cb189
 
     int samples = b.length() / 2;
 
@@ -88,14 +79,11 @@
             sigma = 0;
             windowPosition = 0;
 
-<<<<<<< HEAD
             // If 8 bit - then multiply by 8 to upscale result. High 8 bit ~20, High 16 bit ~150 so roughly 8 times higher
             if(upstream.getFormat() == DATASTREAM_FORMAT_8BIT_SIGNED){
                 level = level*8;
             }
 
-=======
->>>>>>> 378cb189
             if ((!(status & LEVEL_DETECTOR_HIGH_THRESHOLD_PASSED)) && level > highThreshold)
             {
                 Event(id, LEVEL_THRESHOLD_HIGH);
