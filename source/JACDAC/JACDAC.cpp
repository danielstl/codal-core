#include "JACDAC.h"
#include "Event.h"
#include "EventModel.h"
#include "codal_target_hal.h"
#include "CodalDmesg.h"
#include "CodalFiber.h"
#include "SingleWireSerial.h"
#include "Timer.h"

#define ARRAY_SIZE(arr) (sizeof(arr) / sizeof(arr[0]))

#define CODAL_ASSERT(cond)                                                                         \
    if (!(cond))                                                                                   \
    target_panic(0x5AC)

using namespace codal;

uint32_t error_count = 0;

struct BaudByte
{
    uint32_t baud;
    uint32_t time_per_byte;
};

/**
 * A simple look up for getting the time per byte given a baud rate.
 *
 * JACDACBaudRate index - 1 should be used to index this array.
 *
 * i.e. baudToByteMap[(uint8_t)Baud1M - 1].baud = 1000000
 **/
const BaudByte baudToByteMap[] =
{
    {1000000, 10},
    {500000, 20},
    {250000, 40},
    {125000, 80},
};

// https://graphics.stanford.edu/~seander/bithacks.html
// <3
inline uint32_t ceil_pow2(uint32_t v)
{
    v--;
    v |= v >> 1;
    v |= v >> 2;
    v |= v >> 4;
    v |= v >> 8;
    v |= v >> 16;
    v++;
    return v;
}

/**
 * Fletchers algorithm, a widely used low-overhead checksum (even used in apple latest file system APFS).
 *
 * @param data the data to checksum
 *
 * @param len the length of data
 **/
uint16_t fletcher16(const uint8_t *data, size_t len)
{
    uint32_t c0, c1;
    unsigned int i;

    for (c0 = c1 = 0; len >= 5802; len -= 5802)
    {
        for (i = 0; i < 5802; ++i)
        {
                c0 = c0 + *data++;
                c1 = c1 + c0;
        }
        c0 = c0 % 255;
        c1 = c1 % 255;
    }

    for (i = 0; i < len; ++i)
    {
        c0 = c0 + *data++;
        c1 = c1 + c0;
    }

    c0 = c0 % 255;
    c1 = c1 % 255;

    return (c1 << 8 | c0);
}

void JACDAC::dmaComplete(Event evt)
{
    if (evt.value == SWS_EVT_ERROR)
    {
        // event should be more generic: tx/rx timeout
        system_timer_cancel_event(this->id, JD_SERIAL_EVT_RX_TIMEOUT);

        if (status & JD_SERIAL_TRANSMITTING)
        {
            status &= ~(JD_SERIAL_TRANSMITTING);
            free(txBuf);
            txBuf = NULL;
        }

        if (status & (JD_SERIAL_RECEIVING | JD_SERIAL_RECEIVING_HEADER))
        {
            error_count++;
            status &= ~(JD_SERIAL_RECEIVING | JD_SERIAL_RECEIVING_HEADER);
            sws.abortDMA();
            Event(this->id, JD_SERIAL_EVT_BUS_ERROR);
        }
    }
    else
    {
        // rx complete, queue packet for later handling
        if (evt.value == SWS_EVT_DATA_RECEIVED)
        {
            if (status & JD_SERIAL_RECEIVING_HEADER)
            {

                status &= ~(JD_SERIAL_RECEIVING_HEADER);

                JDPkt* rx = (JDPkt*)rxBuf;
                sws.receiveDMA(((uint8_t*)rxBuf) + JD_SERIAL_HEADER_SIZE, rx->size);
                DMESG("RXH %d",rx->size);

                system_timer_event_after(baudToByteMap[(uint8_t)currentBaud - 1].time_per_byte * (rx->size + 2), this->id, JD_SERIAL_EVT_RX_TIMEOUT);

                status |= JD_SERIAL_RECEIVING;
                return;
            }
            else if (status & JD_SERIAL_RECEIVING)
            {
                status &= ~(JD_SERIAL_RECEIVING);
                system_timer_cancel_event(this->id, JD_SERIAL_EVT_RX_TIMEOUT);
                uint8_t* crcPointer = (uint8_t*)&rxBuf->address;
                uint16_t crc = fletcher16(crcPointer, rxBuf->size + JD_SERIAL_CRC_HEADER_SIZE); // include size and address in the checksum.

                if (crc == rxBuf->crc)
                {
                    // move rxbuf to rxArray and allocate new buffer.
                    addToRxArray(rxBuf);
                    rxBuf = (JDPkt*)malloc(sizeof(JDPkt));
                    Event(id, JD_SERIAL_EVT_DATA_READY);
                    DMESG("DMA RXD");
                }
                // could we do something cool to indicate an incorrect CRC?
                // i.e. drive the bus low....?
                else
                {
                    DMESG("CRCE: %d, comp: %d",rxBuf->crc, crc);
                    uint8_t* bufPtr = (uint8_t*)rxBuf;
                    for (int i = 0; i < JD_SERIAL_HEADER_SIZE + 2; i++)
                        DMESG("%d[%c]",bufPtr[i]);
                }
            }
        }

        if (evt.value == SWS_EVT_DATA_SENT)
        {
            status &= ~(JD_SERIAL_TRANSMITTING);
            free(txBuf);
            txBuf = NULL;
            // we've finished sending... trigger an event in random us (in some cases this might not be necessary, but it's not too much overhead).
            system_timer_event_after_us(JD_SERIAL_TX_MIN_BACKOFF + target_random(JD_SERIAL_TX_MAX_BACKOFF - JD_SERIAL_TX_MIN_BACKOFF), this->id, JD_SERIAL_EVT_DRAIN);  // should be random
            JD_DMESG("DMA TXD");
        }
    }

    sws.setMode(SingleWireDisconnected);

    // force transition to output so that the pin is reconfigured.
    // also drive the bus high for a little bit.
    sp.setDigitalValue(1);
    configure(JACDACPinEvents::PulseEvents);

    if (commLED)
        commLED->setDigitalValue(0);
}

void JACDAC::onLowPulse(Event e)
{
    JD_DMESG("LO: %d %d", (status & JD_SERIAL_RECEIVING) ? 1 : 0, (status & JD_SERIAL_TRANSMITTING) ? 1 : 0);
    // guard against repeat events.
    if (status & (JD_SERIAL_RECEIVING | JD_SERIAL_RECEIVING_HEADER | JD_SERIAL_TRANSMITTING) || !(status & DEVICE_COMPONENT_RUNNING))
        return;

    uint32_t ts = e.timestamp;
    ts = ceil(ts / 10);
    ts = ceil_pow2(ts);

    JD_DMESG("TS: %d %d", ts, (int)e.timestamp);

    // we support 1, 2, 4, 8 as our powers of 2.
    if (ts > 8)
        return;

    // if zero round to 1 (to prevent div by 0)
    // it is assumed that the transaction is at 1 mbaud
    if (ts == 0)
        ts = 1;

    if ((JACDACBaudRate)ts != this->currentBaud)
    {
        sws.setBaud(baudToByteMap[ts - 1].baud);
        this->currentBaud = (JACDACBaudRate)ts;
    }

    sp.eventOn(DEVICE_PIN_EVENT_NONE);
    sp.getDigitalValue(PullMode::None);

    status |= (JD_SERIAL_RECEIVING_HEADER);

    sws.receiveDMA((uint8_t*)rxBuf, JD_SERIAL_HEADER_SIZE);
    system_timer_event_after(baudToByteMap[ts - 1].time_per_byte * ((JD_SERIAL_HEADER_SIZE + 2)), this->id, JD_SERIAL_EVT_RX_TIMEOUT);

    if (commLED)
        commLED->setDigitalValue(1);
}

void JACDAC::rxTimeout(Event)
{
    JD_DMESG("TIMEOUT");
    error_count++;
    sws.abortDMA();
    Event(this->id, JD_SERIAL_EVT_BUS_ERROR);
    status &= ~(JD_SERIAL_RECEIVING | JD_SERIAL_RECEIVING_HEADER);
    sws.setMode(SingleWireDisconnected);
<<<<<<< HEAD
    configure(true);

    if (commLED)
        commLED->setDigitalValue(0);
=======
    configure(JACDACPinEvents::PulseEvents);
>>>>>>> 041705ee
}

/**
 * Our arrays are FIFO circular buffers.
 *
 * Example:
 * txHead             txTail
 * [item, item, item, item, NULL, NULL, NULL]
 *
 * Remove:
 *        txHead      txTail
 * [NULL, item, item, item, NULL, NULL, NULL]
 *
 * Add:
 *        txHead            txTail
 * [NULL, item, item, item, item, NULL, NULL]
 **/
JDPkt* JACDAC::popRxArray()
{
    // nothing to pop
    if (this->rxTail == this->rxHead)
        return NULL;

    uint8_t nextHead = (this->rxHead + 1) % JD_RX_ARRAY_SIZE;
    JDPkt* p = rxArray[this->rxHead];
    this->rxArray[this->rxHead] = NULL;
    target_disable_irq();
    this->rxHead = nextHead;
    target_enable_irq();

    return p;
}

/**
 * Our arrays are FIFO circular buffers.
 *
 * Example:
 * txHead                   txTail
 * [item, item, item, item, NULL, NULL, NULL]
 *
 * Remove:
 *        txHead            txTail
 * [NULL, item, item, item, NULL, NULL, NULL]
 *
 * Add:
 *        txHead                  txTail
 * [NULL, item, item, item, item, NULL, NULL]
 **/
JDPkt* JACDAC::popTxArray()
{
    // nothing to pop
    if (this->txTail == this->txHead)
        return NULL;

    uint8_t nextHead = (this->txHead + 1) % JD_TX_ARRAY_SIZE;
    JDPkt* p = txArray[this->txHead];
    this->txArray[this->txHead] = NULL;
    target_disable_irq();
    this->txHead = nextHead;
    target_enable_irq();

    return p;
}

/**
 * Our arrays are FIFO circular buffers.
 *
 * Example:
 * txHead                   txTail
 * [item, item, item, item, NULL, NULL, NULL]
 *
 * Remove:
 *        txHead            txTail
 * [NULL, item, item, item, NULL, NULL, NULL]
 *
 * Add:
 *        txHead                  txTail
 * [NULL, item, item, item, item, NULL, NULL]
 **/
int JACDAC::addToTxArray(JDPkt* packet)
{
     uint8_t nextTail = (this->txTail + 1) % JD_TX_ARRAY_SIZE;

    if (nextTail == this->txHead)
        return DEVICE_NO_RESOURCES;

    // add our buffer to the array before updating the head
    // this ensures atomicity.
    this->txArray[this->txTail] = packet;
    target_disable_irq();
    this->txTail = nextTail;
    target_enable_irq();

    return DEVICE_OK;
}

/**
 * Our arrays are FIFO circular buffers.
 *
 * Example:
 * txHead                   txTail
 * [item, item, item, item, NULL, NULL, NULL]
 *
 * Remove:
 *        txHead            txTail
 * [NULL, item, item, item, NULL, NULL, NULL]
 *
 * Add:
 *        txHead                  txTail
 * [NULL, item, item, item, item, NULL, NULL]
 **/
int JACDAC::addToRxArray(JDPkt* packet)
{
     uint8_t nextTail = (this->rxTail + 1) % JD_RX_ARRAY_SIZE;

    if (nextTail == this->rxHead)
        return DEVICE_NO_RESOURCES;

    // add our buffer to the array before updating the head
    // this ensures atomicity.
    this->rxArray[this->rxTail] = packet;
    target_disable_irq();
    this->rxTail = nextTail;
    target_enable_irq();

    return DEVICE_OK;
}

void JACDAC::configure(JACDACPinEvents eventType)
{
    sp.getDigitalValue(PullMode::Up);

    // to ensure atomicity of the state machine, we disable one event and enable the other.
    if (eventType == PulseEvents)
    {
        EventModel::defaultEventBus->listen(sp.id, DEVICE_PIN_EVT_PULSE_LO, this, &JACDAC::onLowPulse, MESSAGE_BUS_LISTENER_IMMEDIATE);
        EventModel::defaultEventBus->ignore(sp.id, DEVICE_PIN_EVT_RISE, this, &JACDAC::sendPacket);
    }

    if (eventType == EdgeEvents)
    {
        EventModel::defaultEventBus->listen(sp.id, DEVICE_PIN_EVT_RISE, this, &JACDAC::sendPacket);
        EventModel::defaultEventBus->ignore(sp.id, DEVICE_PIN_EVT_PULSE_LO, this, &JACDAC::onLowPulse);
    }

    sp.eventOn(eventType);
}

void JACDAC::initialise()
{
    rxBuf = NULL;
    txBuf = NULL;
    memset(rxArray, 0, sizeof(JDPkt*) * JD_RX_ARRAY_SIZE);
    memset(txArray, 0, sizeof(JDPkt*) * JD_TX_ARRAY_SIZE);

    this->id = id;
    status = 0;

    sp.getDigitalValue(PullMode::None);

    sws.setBaud(baudToByteMap[(uint8_t)txBaud - 1].baud);
    currentBaud = txBaud;
    sws.setDMACompletionHandler(this, &JACDAC::dmaComplete);

    if (EventModel::defaultEventBus)
    {
        EventModel::defaultEventBus->listen(this->id, JD_SERIAL_EVT_DRAIN, this, &JACDAC::sendPacket, MESSAGE_BUS_LISTENER_IMMEDIATE);
        EventModel::defaultEventBus->listen(this->id, JD_SERIAL_EVT_RX_TIMEOUT, this, &JACDAC::rxTimeout, MESSAGE_BUS_LISTENER_IMMEDIATE);
    }
}

/**
 * Constructor
 *
 * @param p the transmission pin to use
 *
 * @param sws an instance of sws created using p.
 */
JACDAC::JACDAC(DMASingleWireSerial&  sws, Pin* busStateLED, Pin* commStateLED, JACDACBaudRate baudRate, uint16_t id) : sws(sws), sp(sws.p), busLED(busStateLED), commLED(commStateLED)
{
    this->id = id;
    this->txBaud = baudRate;
    initialise();
}

/**
 * Retrieves the first packet on the rxQueue irregardless of the device_class
 *
 * @returns the first packet on the rxQueue or NULL
 */
JDPkt* JACDAC::getPacket()
{
    return popRxArray();
}

/**
 * Causes this instance of JACDAC to begin listening for packets transmitted on the serial line.
 */
void JACDAC::start()
{
    if (isRunning())
        return;

    if (rxBuf == NULL)
        rxBuf = (JDPkt*)malloc(sizeof(JDPkt));

    JD_DMESG("JD START");

    target_disable_irq();
    status = 0;
    status |= DEVICE_COMPONENT_RUNNING;
    target_enable_irq();

    // check if the bus is lo here and change our led
    configure(JACDACPinEvents::PulseEvents);

    if (busLED)
        busLED->setDigitalValue(1);

    Event(this->id, JD_SERIAL_EVT_BUS_CONNECTED);
}

/**
 * Causes this instance of JACDAC to stop listening for packets transmitted on the serial line.
 */
void JACDAC::stop()
{
    if (!isRunning())
        return;

    status &= ~(DEVICE_COMPONENT_RUNNING);
    if (rxBuf)
    {
        free(rxBuf);
        rxBuf = NULL;
    }

    configure(JACDACPinEvents::NoEvents);

    if (busLED)
        busLED->setDigitalValue(0);
    Event(this->id, JD_SERIAL_EVT_BUS_DISCONNECTED);
}

void JACDAC::sendPacket(Event)
{
    JD_DMESG("SENDP");
    // if we are receiving, randomly back off
    if (status & (JD_SERIAL_RECEIVING | JD_SERIAL_RECEIVING_HEADER | JD_SERIAL_BUS_RISE))
    {
        JD_DMESG("WAIT %s", (status & JD_SERIAL_BUS_RISE) ? "LO" : "REC");
        if (status & JD_SERIAL_BUS_RISE)
        {
            JD_DMESG("RISE!!");
            if (busLED)
                busLED->setDigitalValue(1);

            status &= ~JD_SERIAL_BUS_RISE;
            configure(JACDACPinEvents::PulseEvents);
        }

        system_timer_event_after_us(JD_SERIAL_TX_MIN_BACKOFF + target_random(JD_SERIAL_TX_MAX_BACKOFF - JD_SERIAL_TX_MIN_BACKOFF), this->id, JD_SERIAL_EVT_DRAIN);
        return;
    }

    if (!(status & JD_SERIAL_TRANSMITTING))
    {
        // if the bus is lo, we shouldn't transmit
        if (sp.getDigitalValue(PullMode::Up) == 0)
        {
            JD_DMESG("BUS LO");
            // something is holding the bus lo
            configure(JACDACPinEvents::EdgeEvents);
            // listen for when it is hi again
            status |= JD_SERIAL_BUS_RISE;

            if (busLED)
                busLED->setDigitalValue(0);

            if (commLED)
                commLED->setDigitalValue(0);

            Event(this->id, JD_SERIAL_EVT_BUS_DISCONNECTED);
            return;
        }

        // If we get here, we assume we have control of the bus.
        // if we have stuff in our queue, and we have not triggered a DMA transfer...
        if (this->txHead != this->txTail)
        {
            JD_DMESG("TX B");
            status |= JD_SERIAL_TRANSMITTING;
            txBuf = popTxArray(); // perhaps only pop after confirmed send?

            sp.setDigitalValue(0);
            target_wait_us(baudToByteMap[(uint8_t)txBaud - 1].time_per_byte);
            sp.setDigitalValue(1);

            // return after 100 us
            system_timer_event_after_us(100, this->id, JD_SERIAL_EVT_DRAIN);

            if (txBaud != currentBaud)
            {
                sws.setBaud(baudToByteMap[(uint8_t)txBaud - 1].baud);
                currentBaud = txBaud;
            }
            return;
        }
        JD_DMESG("txh: %d txt: %d",txHead,txTail);
    }

    // we've returned after a DMA transfer has been flagged (above)... start
    if (status & JD_SERIAL_TRANSMITTING)
    {
        JD_DMESG("TX S");
        sws.sendDMA((uint8_t *)txBuf, txBuf->size + JD_SERIAL_HEADER_SIZE);
        if (commLED)
            commLED->setDigitalValue(1);
        return;
    }

    // if we get here, there's no more to transmit
    status &= ~(JD_SERIAL_TX_DRAIN_ENABLE);
    return;
}

/**
 * Sends a packet using the SingleWireSerial instance. This function begins the asynchronous transmission of a packet.
 * If an ongoing asynchronous transmission is happening, JD is added to the txQueue. If this is the first packet in a while
 * asynchronous transmission is begun.
 *
 * @param JD the packet to send.
 *
 * @returns DEVICE_OK on success, DEVICE_INVALID_PARAMETER if JD is NULL, or DEVICE_NO_RESOURCES if the queue is full.
 */
int JACDAC::send(JDPkt* tx)
{
    JD_DMESG("SEND");
    if (tx == NULL)
        return DEVICE_INVALID_PARAMETER;

    // don't queue packets if jacdac is not running, or the bus is being held LO.
    if (!isRunning() || status & JD_SERIAL_BUS_RISE)
        return DEVICE_INVALID_STATE;

    JD_DMESG("QUEU");

    JDPkt* pkt = (JDPkt *)malloc(sizeof(JDPkt));
    memset(pkt, 0, sizeof(JDPkt));
    memcpy(pkt, tx, sizeof(JDPkt));

    DMESG("QU %d", pkt->size);

    // skip the crc.
    uint8_t* crcPointer = (uint8_t*)&pkt->address;
    pkt->crc = fletcher16(crcPointer, pkt->size + JD_SERIAL_CRC_HEADER_SIZE);

    int ret = addToTxArray(pkt);

    if (!(status & JD_SERIAL_TX_DRAIN_ENABLE))
    {
        JD_DMESG("DR EN");
        status |= JD_SERIAL_TX_DRAIN_ENABLE;
        uint32_t t = JD_SERIAL_TX_MIN_BACKOFF + target_random(JD_SERIAL_TX_MAX_BACKOFF - JD_SERIAL_TX_MIN_BACKOFF);
        JD_DMESG("T: %d", t);
        system_timer_event_after_us(t, this->id, JD_SERIAL_EVT_DRAIN);
    }

    return ret;
}

/**
 * Sends a packet using the SingleWireSerial instance. This function begins the asynchronous transmission of a packet.
 * If an ongoing asynchronous transmission is happening, pkt is added to the txQueue. If this is the first packet in a while
 * asynchronous transmission is begun.
 *
 * @param buf the buffer to send.
 *
 * @param len the length of the buffer to send.
 *
 * @returns DEVICE_OK on success, DEVICE_INVALID_PARAMETER if buf is NULL or len is invalid, or DEVICE_NO_RESOURCES if the queue is full.
 */
int JACDAC::send(uint8_t* buf, int len, uint8_t address)
{
    if (buf == NULL || len <= 0 || len > JD_SERIAL_DATA_SIZE)
    {
        JD_DMESG("pkt TOO BIG: %d ",len);
        return DEVICE_INVALID_PARAMETER;
    }

    JDPkt pkt;
    memset(&pkt, 0, sizeof(JDPkt));

    pkt.crc = 0;
    pkt.address = address;
    pkt.size = len;

    memcpy(pkt.data, buf, len);

    return send(&pkt);
}

/**
 * Returns a bool indicating whether the JACDAC driver has been started.
 *
 * @return true if started, false if not.
 **/
bool JACDAC::isRunning()
{
    return (status & DEVICE_COMPONENT_RUNNING) ? true : false;
}

/**
 * Returns the current state if the bus.
 *
 * @return true if connected, false if there's a bad bus condition.
 **/
bool JACDAC::isConnected()
{
    if (status & JD_SERIAL_RECEIVING || (status & JD_SERIAL_TRANSMITTING && !(status & JD_SERIAL_BUS_RISE)))
        return true;

    // this flag is set if the bus is being held lo.
    if (status & JD_SERIAL_BUS_RISE)
        return false;

    // if we are neither transmitting or receiving, examine the bus.
    int busVal = sp.getDigitalValue(PullMode::Up);

    // re-enable events!
    configure(JACDACPinEvents::PulseEvents);

    if (busVal)
        return true;

    return false;
}

/**
 * Returns the current state of the bus, either:
 *
 * * Receiving if the driver is in the process of receiving a packet.
 * * Transmitting if the driver is communicating a packet on the bus.
 *
 * If neither of the previous states are true, then the driver looks at the bus and returns the bus state:
 *
 * * High, if the line is currently floating high.
 * * Lo if something is currently pulling the line low.
 **/
JACDACBusState JACDAC::getState()
{
    if (status & JD_SERIAL_RECEIVING)
        return JACDACBusState::Receiving;

    if (status & JD_SERIAL_TRANSMITTING)
        return JACDACBusState::Transmitting;

    // this flag is set if the bus is being held lo.
    if (status & JD_SERIAL_BUS_RISE)
        return JACDACBusState::Low;

    // if we are neither transmitting or receiving, examine the bus.
    int busVal = sp.getDigitalValue(PullMode::Up);
    // re-enable events!
    configure(JACDACPinEvents::PulseEvents);

    if (busVal)
        return JACDACBusState::High;

    return JACDACBusState::Low;
}


int JACDAC::setBaud(JACDACBaudRate baud)
{
    this->txBaud = baud;
    return DEVICE_OK;
}

JACDACBaudRate JACDAC::getBaud()
{
    return this->txBaud;
}<|MERGE_RESOLUTION|>--- conflicted
+++ resolved
@@ -225,14 +225,9 @@
     Event(this->id, JD_SERIAL_EVT_BUS_ERROR);
     status &= ~(JD_SERIAL_RECEIVING | JD_SERIAL_RECEIVING_HEADER);
     sws.setMode(SingleWireDisconnected);
-<<<<<<< HEAD
-    configure(true);
-
+    configure(JACDACPinEvents::PulseEvents);
     if (commLED)
         commLED->setDigitalValue(0);
-=======
-    configure(JACDACPinEvents::PulseEvents);
->>>>>>> 041705ee
 }
 
 /**
