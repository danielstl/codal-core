--- conflicted
+++ resolved
@@ -166,14 +166,10 @@
     // force transition to output so that the pin is reconfigured.
     // also drive the bus high for a little bit.
     sp.setDigitalValue(1);
-<<<<<<< HEAD
     configure(JACDACPinEvents::PulseEvents);
-=======
-    configure(true);
 
     if (commLED)
         commLED->setDigitalValue(0);
->>>>>>> 3ee522d8
 }
 
 void JACDAC::onLowPulse(Event e)
@@ -209,17 +205,11 @@
 
     status |= (JD_SERIAL_RECEIVING_HEADER);
 
-<<<<<<< HEAD
     sws.receiveDMA((uint8_t*)rxBuf, JD_SERIAL_HEADER_SIZE);
     system_timer_event_after(baudToByteMap[ts - 1].time_per_byte * ((JD_SERIAL_HEADER_SIZE + 2)), this->id, JD_SERIAL_EVT_RX_TIMEOUT);
-=======
-    sws.receiveDMA((uint8_t*)rxBuf, JD_SERIAL_PACKET_SIZE);
-    // configure for 1mbaud timeout for now
-    system_timer_event_after(10 * ((JD_SERIAL_PACKET_SIZE + 2)), this->id, JD_SERIAL_EVT_RX_TIMEOUT);
 
     if (commLED)
         commLED->setDigitalValue(1);
->>>>>>> 3ee522d8
 }
 
 void JACDAC::rxTimeout(Event)
@@ -327,7 +317,6 @@
     return DEVICE_OK;
 }
 
-<<<<<<< HEAD
 /**
  * Our arrays are FIFO circular buffers.
  *
@@ -346,14 +335,6 @@
 int JACDAC::addToRxArray(JDPkt* packet)
 {
      uint8_t nextTail = (this->rxTail + 1) % JD_RX_ARRAY_SIZE;
-=======
-        if (queueDepth >= JD_SERIAL_MAXIMUM_BUFFERS)
-        {
-            free(packet);
-            target_enable_irq();
-            return DEVICE_NO_RESOURCES;
-        }
->>>>>>> 3ee522d8
 
     if (nextTail == this->rxHead)
         return DEVICE_NO_RESOURCES;
@@ -418,25 +399,7 @@
  *
  * @param sws an instance of sws created using p.
  */
-<<<<<<< HEAD
-JACDAC::JACDAC(DMASingleWireSerial&  sws, JACDACBaudRate baudRate, uint16_t id) : sws(sws), sp(sws.p), led(NULL)
-{
-    this->id = id;
-    this->txBaud = baudRate;
-    initialise();
-}
-
-/**
- * Constructor
- *
- * @param p the transmission pin to use
- *
- * @param sws an instance of sws created using p.
- */
-JACDAC::JACDAC(DMASingleWireSerial&  sws, Pin& led, JACDACBaudRate baudRate, uint16_t id) : sws(sws), sp(sws.p), led(&led)
-=======
 JACDAC::JACDAC(DMASingleWireSerial&  sws, Pin* busStateLED, Pin* commStateLED, JACDACBaudRate baudRate, uint16_t id) : sws(sws), sp(sws.p), busLED(busStateLED), commLED(commStateLED)
->>>>>>> 3ee522d8
 {
     this->id = id;
     this->txBaud = baudRate;
@@ -471,13 +434,8 @@
     status |= DEVICE_COMPONENT_RUNNING;
     target_enable_irq();
 
-<<<<<<< HEAD
     // check if the bus is lo here and change our led
     configure(JACDACPinEvents::PulseEvents);
-=======
-    // check if the bus is lo here and change our busLED
-    configure(true);
->>>>>>> 3ee522d8
 
     if (busLED)
         busLED->setDigitalValue(1);
@@ -502,14 +460,8 @@
 
     configure(JACDACPinEvents::NoEvents);
 
-<<<<<<< HEAD
-    if (led)
-        led->setDigitalValue(0);
-
-=======
     if (busLED)
         busLED->setDigitalValue(0);
->>>>>>> 3ee522d8
     Event(this->id, JD_SERIAL_EVT_BUS_DISCONNECTED);
 }
 
