#include "JDProtocol.h"
#include "CodalDmesg.h"
#include "Timer.h"

using namespace codal;

int JDLogicDriver::populateDriverInfo(JDDriver* driver, JDDriverInfo* info, uint8_t bytesRemaining)
{
    info->type = JD_DRIVER_INFO_TYPE_HELLO;
    info->size = 0;

    info->address = driver->device.address;
    info->flags = 0;

    if (driver->device.isPairing())
        info->flags |= JD_DRIVER_INFO_FLAGS_PAIRING_MODE;

    if (driver->device.isPaired())
        info->flags |= JD_DRIVER_INFO_FLAGS_PAIRED;

    if (driver->device.isPairable())
        info->flags |= JD_DRIVER_INFO_FLAGS_PAIRABLE;

    info->driver_class = driver->device.driver_class;

    if (bytesRemaining > 0)
        info->size = driver->populateDriverInfo(info, bytesRemaining);

    info->error_code = driver->device.getError();

    if (info->error_code > 0)
        info->type = JD_DRIVER_INFO_TYPE_ERROR;

    return info->size + JD_DRIVER_INFO_HEADER_SIZE;
}

/**
 * Timer callback every 500 ms
 **/
void JDLogicDriver::timerCallback(Event)
{
    // no sense continuing if we dont have a bus to transmit on...
    if (!JDProtocol::instance || !JDProtocol::instance->bus.isRunning())
        return;

    JDPkt* pkt = (JDPkt *)malloc(JD_MAX_PACKET_SIZE);
    pkt->address = 0;
    JDControlPacket* cp = (JDControlPacket *)pkt->data;
    cp->serial_number = target_get_serial();

    uint8_t dataOffset = 0;

    for (int i = 0; i < JD_PROTOCOL_DRIVER_ARRAY_SIZE; i++)
    {
        JDDriver* current = JDProtocol::instance->drivers[i];

        // ignore ourself
        if (current == NULL || current == this)
            continue;

        // compute the difference
        uint8_t difference = ((current->device.rolling_counter > this->rolling_counter) ? current->device.rolling_counter - this->rolling_counter : this->rolling_counter - current->device.rolling_counter);

        // if the driver is acting as a virtual driver, we don't need to perform any initialisation, just connect / disconnect events.
        if (current->device.flags & JD_DEVICE_FLAGS_REMOTE)
        {
            if (!(current->device.flags & JD_DEVICE_FLAGS_CP_SEEN) && difference > 2)
            {
                JD_DMESG("CONTROL NOT SEEN %d %d", current->device.address, current->device.serial_number);
                current->deviceRemoved();
                Event(this->id, JD_LOGIC_DRIVER_EVT_CHANGED);

                if (current->device.flags & JD_DEVICE_FLAGS_BROADCAST)
                {
                    JD_DMESG("BROADCAST REM %d", current->device.address);
                    JDProtocol::instance->remove(*current);
                    delete current;
                    continue;
                }
            }
            else
                current->device.rolling_counter = this->rolling_counter;

            current->device.flags &= ~(JD_DEVICE_FLAGS_CP_SEEN);
            continue;
        }

        // local drivers run on the device
        if (current->device.flags & JD_DEVICE_FLAGS_LOCAL)
        {
            JDDriverInfo* info = (JDDriverInfo *)(cp->data + dataOffset);

            // initialise a driver by queuing a control packet with a first reasonable address
            if (!(current->device.flags & (JD_DEVICE_FLAGS_INITIALISED | JD_DEVICE_FLAGS_INITIALISING)))
            {
                JD_DMESG("BEGIN INIT");
                current->device.address = 0;

                bool allocated = true;

                // compute a reasonable first address
                while(allocated)
                {
                    bool stillAllocated = false;
                    current->device.address = target_random(256);

                    for (int j = 0; j < JD_PROTOCOL_DRIVER_ARRAY_SIZE; j++)
                    {
                        if (i == j)
                            continue;

                        if (JDProtocol::instance->drivers[j] && JDProtocol::instance->drivers[j]->device.flags & JD_DEVICE_FLAGS_INITIALISED)
                        {
                            if (JDProtocol::instance->drivers[j]->device.address == current->device.address)
                            {
                                stillAllocated = true;
                                break;
                            }
                        }
                    }

                    allocated = stillAllocated;
                }

                JD_DMESG("ALLOC: %d",current->device.address);

<<<<<<< HEAD
=======
                // we queue the first packet, so that drivers don't send driver related packets on a yet unassigned address
                JDPkt pkt;
                pkt.address = 0;
                pkt.size = sizeof(ControlPacket);
                ControlPacket* cp = (ControlPacket*)pkt.data;
                populateControlPacket(current, cp);

                // reset the flags after population as drivers should not receive any packets until their address is confirmed.
                // i.e. pairing flags may be put into the control packet on an uncertain address.
                cp->flags = 0;
>>>>>>> 041705ee
                // flag our address as uncertain (i.e. not committed / finalised)
                dataOffset += populateDriverInfo(current, info, 0);
                info->flags = JD_DRIVER_INFO_FLAGS_UNCERTAIN;
                current->device.flags |= JD_DEVICE_FLAGS_INITIALISING;
                current->device.rolling_counter = this->rolling_counter;
            }
            else if(current->device.flags & JD_DEVICE_FLAGS_INITIALISING)
            {
                // if no one has complained in a second, consider our address allocated
                // what happens if two devices do this? need to track rolling counter when it was set
                dataOffset += populateDriverInfo(current, info, 0);

                if (difference == 2)
                {
                    JD_DMESG("FINISHED");
                    current->device.flags &= ~JD_DEVICE_FLAGS_INITIALISING;
                    current->device.flags |= JD_DEVICE_FLAGS_INITIALISED;
                    current->deviceConnected(current->device);
                    Event(this->id, JD_LOGIC_DRIVER_EVT_CHANGED);
                }
                JD_DMESG("DIFFERENCE %d ", difference);
            }
            else if (current->device.flags & JD_DEVICE_FLAGS_INITIALISED)
<<<<<<< HEAD
                dataOffset += populateDriverInfo(current, info, JD_SERIAL_MAX_DATA_SIZE - dataOffset);
=======
            {
                if(current->device.rolling_counter > 0 && (current->device.rolling_counter % JD_LOGIC_DRIVER_CTRLPACKET_TIME) == 0)
                {
                    JDPkt pkt;
                    pkt.address = 0;
                    pkt.size = sizeof(ControlPacket);
                    ControlPacket* cp = (ControlPacket*)pkt.data;
                    populateControlPacket(current, cp);
                    current->fillControlPacket(&pkt);

                    JDProtocol::send(&pkt);
                }
            }
>>>>>>> 041705ee
        }
    }

    if (dataOffset > 0)
    {
        pkt->size = JD_CONTROL_PACKET_HEADER_SIZE + dataOffset;
        JDProtocol::send(pkt);
    }

    free(pkt);

    this->rolling_counter++;
}

JDLogicDriver::JDLogicDriver() : JDDriver(JDDevice(0, JD_DEVICE_FLAGS_LOCAL | JD_DEVICE_FLAGS_INITIALISED, 0, 0))
{
    this->device.address = 0;
    status = 0;
    memset(this->address_filters, 0, JD_LOGIC_DRIVER_MAX_FILTERS);
    status |= (DEVICE_COMPONENT_RUNNING);

    if (EventModel::defaultEventBus)
    {
        EventModel::defaultEventBus->listen(this->id, JD_LOGIC_DRIVER_EVT_TIMER_CALLBACK, this, &JDLogicDriver::timerCallback);
        system_timer_event_every(500, this->id, JD_LOGIC_DRIVER_EVT_TIMER_CALLBACK);
    }
}

int JDLogicDriver::handleControlPacket(JDControlPacket* p)
{
    // nop for now... could be useful in the future for controlling the mode of the logic driver?
    return DEVICE_OK;
}

/**
  * Given a control packet, finds the associated driver, or if no associated device, associates a remote device with a driver.
  **/
int JDLogicDriver::handlePacket(JDPkt* pkt)
{
    JDControlPacket *cp = (JDControlPacket *)pkt->data;

    uint8_t* dataPointer = cp->data;

    JD_DMESG("CP size:%d wh:%d", pkt->size, (pkt->size - JD_CONTROL_PACKET_HEADER_SIZE));

    while (dataPointer < cp->data + (pkt->size - JD_CONTROL_PACKET_HEADER_SIZE))
    {
        JDDriverInfo* driverInfo = (JDDriverInfo *)dataPointer;

        // special packet types should be handled here.
        if (driverInfo->type == JD_DRIVER_INFO_TYPE_PANIC)
        {
            uint8_t* errorName = (uint8_t*)driverInfo->data;

            if (driverInfo->size > 0)
            {
                int len = min(JD_CONTROL_PACKET_ERROR_NAME_LENGTH, driverInfo->size);
                char name[JD_CONTROL_PACKET_ERROR_NAME_LENGTH + 1] = { 0 };
                memcpy(name, errorName, len);
                name[len] = 0;

                JD_DMESG("%s is panicking [%d]", name, driverInfo->code);
            }

            dataPointer += JD_DRIVER_INFO_HEADER_SIZE + driverInfo->size;
            continue;
        }

        JD_DMESG("DI A:%d S:%d C:%d p: %d", driverInfo->address, cp->serial_number, driverInfo->driver_class, (driverInfo->flags & JD_DRIVER_INFO_FLAGS_PAIRING_MODE) ? 1 : 0);

        // Logic Driver addressing rules:
        // 1. drivers cannot have the same address and different serial numbers.
        // 2. if someone has flagged a conflict with you, you must reassign your address.

        // Address assignment rules:
        // 1. if you are initialising (address unconfirmed), set JD_DRIVER_INFO_FLAGS_UNCERTAIN
        // 2. if an existing, confirmed device spots a packet with the same address and the uncertain flag set, it should respond with
        //    the same packet, with the CONFLICT flag set.
        // 2b. if the transmitting device has no uncertain flag set, we reassign ourselves (first CP wins)
        // 3. upon receiving a packet with the conflict packet set, the receiving device should reassign their address.

        // first check for any drivers who are associated with this control packet
        bool handled = false; // indicates if the control packet has been handled by a driver.

        // we use this variable to determine if a new broadcast map needs to be created.
        bool representation_required = true;

        // devices about to enter pairing mode enumerate themselves, so that they have an address on the bus.
        // devices with uncertain addresses cannot be used
        // These two scenarios mean that drivers in this state are unusable, so we determine their packets as unsafe... "dropping" their packets
        bool safe = (driverInfo->flags & (JD_DRIVER_INFO_FLAGS_UNCERTAIN | JD_DRIVER_INFO_FLAGS_PAIRING_MODE)) == 0; // the packet it is safe

        for (int i = 0; i < JD_PROTOCOL_DRIVER_ARRAY_SIZE; i++)
        {
            JDDriver* current = JDProtocol::instance->drivers[i];

            if (current == NULL || current->device.driver_class != driverInfo->driver_class)
                continue;

            bool address_check = current->device.address == driverInfo->address;
            // bool class_check = true; // unused
            bool serial_check = cp->serial_number == current->device.serial_number;
            // this boolean is used to override stringent address checks (not needed for broadcast drivers as they receive all packets) to prevent code duplication
            bool broadcast_override = (current->device.flags & JD_DEVICE_FLAGS_BROADCAST) ? true : false;

            JD_DMESG("d a %d, s %d, c %d, i %d, t %c%c%c", current->device.address, current->device.serial_number, current->device.driver_class, current->device.flags & JD_DEVICE_FLAGS_INITIALISED ? 1 : 0, current->device.flags & JD_DEVICE_FLAGS_BROADCAST ? 'B' : ' ', current->device.flags & JD_DEVICE_FLAGS_LOCAL ? 'L' : ' ', current->device.flags & JD_DEVICE_FLAGS_REMOTE ? 'R' : ' ');
            if (address_check)
                representation_required = false;

            // We are in charge of local drivers, in this if statement we handle address assignment
            if ((address_check || broadcast_override) && current->device.flags & JD_DEVICE_FLAGS_INITIALISED)
            {
                JD_DMESG("ADDR MATCH");
                if (current->device.flags & JD_DEVICE_FLAGS_LOCAL)
                {
                    // a different device is using our address!!
                    if (!serial_check && address_check && !(driverInfo->flags & JD_DRIVER_INFO_FLAGS_CONFLICT))
                    {
                        JD_DMESG("SERIAL_DIFF");
                        // if we're initialised, this means that someone else is about to use our address, reject.
                        // see 2. above.
                        if ((current->device.flags & JD_DEVICE_FLAGS_INITIALISED) && (driverInfo->flags & JD_DRIVER_INFO_FLAGS_UNCERTAIN))
                        {
                            driverInfo->flags |= JD_DRIVER_INFO_FLAGS_CONFLICT;
                            JDControlPacket* cp = (JDControlPacket*)malloc(JD_CONTROL_PACKET_HEADER_SIZE + JD_CONTROL_PACKET_HEADER_SIZE);
                            memcpy(cp->data, driverInfo, JD_DRIVER_INFO_HEADER_SIZE);
                            driverInfo->size = 0;
                            JDProtocol::send((uint8_t*)driverInfo, JD_CONTROL_PACKET_HEADER_SIZE + JD_CONTROL_PACKET_HEADER_SIZE, 0);
                            free(cp);
                            JD_DMESG("ASK OTHER TO REASSIGN");
                        }
                        // the other device is initialised and has transmitted the CP first, we lose.
                        else
                        {
                            // new address will be assigned on next tick.
                            current->device.address = 0;
                            current->device.flags &= ~(JD_DEVICE_FLAGS_INITIALISING | JD_DEVICE_FLAGS_INITIALISED);
                            JD_DMESG("INIT REASSIGNING SELF");
                        }

                        continue;
                    }
                    // someone has flagged a conflict with this initialised device
                    else if (driverInfo->flags & JD_DRIVER_INFO_FLAGS_CONFLICT)
                    {
                        // new address will be assigned on next tick.
                        current->deviceRemoved();
                        Event(this->id, JD_LOGIC_DRIVER_EVT_CHANGED);
                        JD_DMESG("REASSIGNING SELF");
                        continue;
                    }

                    // if we get here it means that:
                        // 1) address is the same as we expect
                        // 2) the serial_number is the same as we expect
                        // 3) we are not conflicting with another device.
                        // 4) someone external has addressed a packet to us.
                    JD_DMESG("FOUND LOCAL");
                    if (safe && current->handleLogicPacket(cp->serial_number, driverInfo) == DEVICE_OK)
                    {
                        handled = true;
                        JD_DMESG("L ABSORBED %d", current->device.address);
                        continue;
                    }
                }

                // for remote drivers, we aren't in charge, keep track of our remote...
                else if (current->device.flags & JD_DEVICE_FLAGS_REMOTE)
                {
                    // if the serial numbers differ, but the address is the same, it means that our original remote has gone...
                    // uninitialise.
                    if (!serial_check)
                    {
                        current->deviceRemoved();
                        continue;
                    }
                    else
                    {
                        // all is good, flag the device so that it is not removed.
                        current->device.flags |= JD_DEVICE_FLAGS_CP_SEEN;
                        JD_DMESG("FOUND REMOTE a:%d sn:%d i:%d", current->device.address, current->device.serial_number, current->device.flags & JD_DEVICE_FLAGS_INITIALISED ? 1 : 0);

                        if (safe && current->handleLogicPacket(cp->serial_number, driverInfo) == DEVICE_OK)
                        {
                            handled = true;
                            JD_DMESG("R ABSORBED %d", current->device.address);
                            continue;
                        }
                    }
                }
            }
        }

        JD_DMESG("OUT: hand %d safe %d", handled, safe);

        if (handled || !safe)
            JD_DMESG("HANDLED");
        else
        {
            bool filtered = filterPacket(driverInfo->address);

            // if it's paired with a driver and it's not us, we can just ignore
            if (!filtered && driverInfo->flags & JD_DRIVER_INFO_FLAGS_PAIRED)
                addToFilter(driverInfo->address);

            // if it was previously paired with another device, we remove the filter.
            else if (filtered && !(driverInfo->flags & JD_DRIVER_INFO_FLAGS_PAIRED))
                removeFromFilter(driverInfo->address);

            else
            {
                JD_DMESG("SEARCH");
                bool found = false;

                // if we reach here, there is no associated device, find a free remote instance in the drivers array
                for (int i = 0; i < JD_PROTOCOL_DRIVER_ARRAY_SIZE; i++)
                {
                    JDDriver* current = JDProtocol::instance->drivers[i];
                    // JD_DMESG("FIND DRIVER");
                    if (current && current->device.flags & JD_DEVICE_FLAGS_REMOTE && !(current->device.flags & JD_DEVICE_FLAGS_INITIALISED) && current->device.driver_class == driverInfo->driver_class)
                    {
                        JD_DMESG("ITER a %d, s %d, c %d, t %c%c%c", current->device.address, current->device.serial_number, current->device.driver_class, current->device.flags & JD_DEVICE_FLAGS_BROADCAST ? 'B' : ' ', current->device.flags & JD_DEVICE_FLAGS_LOCAL ? 'L' : ' ', current->device.flags & JD_DEVICE_FLAGS_REMOTE ? 'R' : ' ');
                        // this driver instance is looking for a specific serial number
                        if (current->device.serial_number > 0 && current->device.serial_number != cp->serial_number)
                            continue;

                        JD_DMESG("FOUND NEW: %d %d %d", current->device.address, current->device.driver_class);
                        int ret = current->handleLogicPacket(cp->serial_number, driverInfo);

                        if (ret == DEVICE_OK)
                        {
                            current->deviceConnected(JDDevice(driverInfo->address, driverInfo->flags, cp->serial_number, driverInfo->driver_class));
                            Event(this->id, JD_LOGIC_DRIVER_EVT_CHANGED);
                            found = true;
                            break;
                        }
                        // keep going if the driver has returned DEVICE_CANCELLED.
                    }
                }

                // only add a broadcast device if it is not already represented in the driver array.
                // we all need good representation, which is apparently very hard in the real world, lets try our best in software ;)
                if (representation_required && !found)
                {
                    JD_DMESG("ADD NEW MAP");
                    JD_DMESG("BROADCAST ADD %d", driverInfo->address);
                    new JDDriver(JDDevice(driverInfo->address, JD_DEVICE_FLAGS_BROADCAST | JD_DEVICE_FLAGS_REMOTE | JD_DEVICE_FLAGS_INITIALISED | JD_DEVICE_FLAGS_CP_SEEN, cp->serial_number, driverInfo->driver_class));
                    Event(this->id, JD_LOGIC_DRIVER_EVT_CHANGED);
                }
            }
        }

        dataPointer += JD_DRIVER_INFO_HEADER_SIZE + driverInfo->size;
    }

    return DEVICE_OK;
}

int JDLogicDriver::addToFilter(uint8_t address)
{
    JD_DMESG("FILTER: %d", address);
    // we shouldn't filter any addresses that we are virtualising or hosting.
    for (int i = 0; i < JD_PROTOCOL_DRIVER_ARRAY_SIZE; i++)
    {
        if (address == JDProtocol::instance->drivers[i]->getAddress())
            return DEVICE_OK;
    }

    for (int i = 0; i < JD_LOGIC_DRIVER_MAX_FILTERS; i++)
    {
        if (this->address_filters[i] == 0)
            this->address_filters[i] = address;
    }

    return DEVICE_OK;
}

int JDLogicDriver::removeFromFilter(uint8_t address)
{
    JD_DMESG("UNFILTER: %d", address);
    for (int i = 0; i < JD_LOGIC_DRIVER_MAX_FILTERS; i++)
    {
        if (this->address_filters[i] == address)
            this->address_filters[i] = 0;
    }

    return DEVICE_OK;
}

bool JDLogicDriver::filterPacket(uint8_t address)
{
    if (address > 0)
    {
        for (int i = 0; i < JD_PROTOCOL_DRIVER_ARRAY_SIZE; i++)
            if (address_filters[i] == address)
                return true;
    }

    return false;
}<|MERGE_RESOLUTION|>--- conflicted
+++ resolved
@@ -124,19 +124,6 @@
 
                 JD_DMESG("ALLOC: %d",current->device.address);
 
-<<<<<<< HEAD
-=======
-                // we queue the first packet, so that drivers don't send driver related packets on a yet unassigned address
-                JDPkt pkt;
-                pkt.address = 0;
-                pkt.size = sizeof(ControlPacket);
-                ControlPacket* cp = (ControlPacket*)pkt.data;
-                populateControlPacket(current, cp);
-
-                // reset the flags after population as drivers should not receive any packets until their address is confirmed.
-                // i.e. pairing flags may be put into the control packet on an uncertain address.
-                cp->flags = 0;
->>>>>>> 041705ee
                 // flag our address as uncertain (i.e. not committed / finalised)
                 dataOffset += populateDriverInfo(current, info, 0);
                 info->flags = JD_DRIVER_INFO_FLAGS_UNCERTAIN;
@@ -160,23 +147,7 @@
                 JD_DMESG("DIFFERENCE %d ", difference);
             }
             else if (current->device.flags & JD_DEVICE_FLAGS_INITIALISED)
-<<<<<<< HEAD
-                dataOffset += populateDriverInfo(current, info, JD_SERIAL_MAX_DATA_SIZE - dataOffset);
-=======
-            {
-                if(current->device.rolling_counter > 0 && (current->device.rolling_counter % JD_LOGIC_DRIVER_CTRLPACKET_TIME) == 0)
-                {
-                    JDPkt pkt;
-                    pkt.address = 0;
-                    pkt.size = sizeof(ControlPacket);
-                    ControlPacket* cp = (ControlPacket*)pkt.data;
-                    populateControlPacket(current, cp);
-                    current->fillControlPacket(&pkt);
-
-                    JDProtocol::send(&pkt);
-                }
-            }
->>>>>>> 041705ee
+                dataOffset += populateDriverInfo(current, info, JD_SERIAL_MAX_PAYLOAD_SIZE - dataOffset);
         }
     }
 
