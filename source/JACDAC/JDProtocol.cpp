/*
The MIT License (MIT)

Copyright (c) 2017 Lancaster University.

Permission is hereby granted, free of charge, to any person obtaining a
copy of this software and associated documentation files (the "Software"),
to deal in the Software without restriction, including without limitation
the rights to use, copy, modify, merge, publish, distribute, sublicense,
and/or sell copies of the Software, and to permit persons to whom the
Software is furnished to do so, subject to the following conditions:

The above copyright notice and this permission notice shall be included in
all copies or substantial portions of the Software.

THE SOFTWARE IS PROVIDED "AS IS", WITHOUT WARRANTY OF ANY KIND, EXPRESS OR
IMPLIED, INCLUDING BUT NOT LIMITED TO THE WARRANTIES OF MERCHANTABILITY,
FITNESS FOR A PARTICULAR PURPOSE AND NONINFRINGEMENT. IN NO EVENT SHALL
THE AUTHORS OR COPYRIGHT HOLDERS BE LIABLE FOR ANY CLAIM, DAMAGES OR OTHER
LIABILITY, WHETHER IN AN ACTION OF CONTRACT, TORT OR OTHERWISE, ARISING
FROM, OUT OF OR IN CONNECTION WITH THE SOFTWARE OR THE USE OR OTHER
DEALINGS IN THE SOFTWARE.
*/

#include "CodalConfig.h"
#include "ErrorNo.h"
#include "Event.h"
#include "EventModel.h"
#include "JDProtocol.h"
#include "Timer.h"
#include "CodalDmesg.h"

using namespace codal;

JDDriver* JDProtocol::drivers[JD_PROTOCOL_DRIVER_ARRAY_SIZE] = { 0 };

static char jacdac_name[CONTROL_PACKET_PANIC_NAME_LENGTH] = "JACDAC";

JDProtocol* JDProtocol::instance = NULL;

void JDProtocol::onPacketReceived(Event)
{
    JDPkt* pkt = NULL;

    while((pkt = bus.getPacket()) != NULL)
    {
        JD_DMESG("pkt REC ADDR: %d",pkt->address);

        // if this packet is destined for our drivers...
        // address 0 will never be filtered.
        if (!logic.filterPacket(pkt->address))
        {
            uint32_t driver_class = 0;

            JD_DMESG("NOT FILTERED");
            for (int i = 0; i < JD_PROTOCOL_DRIVER_ARRAY_SIZE; i++)
            {
                if (this->drivers[i])
                {
                    // could be optimised into a single if, but useful for debugging.
                    JD_DMESG("DRIV a:%d sn:%d i:%d f %d", this->drivers[i]->device.address, this->drivers[i]->device.serial_number, this->drivers[i]->device.flags & JD_DEVICE_FLAGS_INITIALISED ? 1 : 0, this->drivers[i]->device.flags);
                    if ((this->drivers[i]->device.flags & JD_DEVICE_FLAGS_INITIALISED) && this->drivers[i]->device.address == pkt->address)
                    {
                        if (this->drivers[i]->device.flags & JD_DEVICE_FLAGS_BROADCAST_MAP)
                        {
                            JD_DMESG("BROADMAP DETECTED");
                            driver_class = this->drivers[i]->device.driver_class;
                        }
                        else
                        {
                            // DMESG("HANDLED BY LOCAL / REMOTE A: %d", this->drivers[i]->getAddress());
                            this->drivers[i]->handlePacket(pkt);
                        }

                        break; // only one address per device, lets break early
                    }
                }
            }

            // if we've matched a broadcast map, it means we need to map a broadcast packet to any driver of the same class
            if (driver_class > 0)
                for (int i = 0; i < JD_PROTOCOL_DRIVER_ARRAY_SIZE; i++)
                {
                    if ((this->drivers[i]->device.flags & JD_DEVICE_FLAGS_BROADCAST) && this->drivers[i]->device.driver_class == driver_class)
                    {
                        JD_DMESG("HANDLED BY BROADCAST");
                        this->drivers[i]->handlePacket(pkt);
                    }
                }
        }

        if (bridge != NULL)
            bridge->handlePacket(pkt);

        free(pkt);
    }
}

JDProtocol::JDProtocol(JACDAC& jacdac, uint16_t id) : logic(), bridge(NULL), bus(jacdac)
{
    this->id = id;

    if (instance == NULL)
        instance = this;

    memset(this->drivers, 0, sizeof(JDDriver*) * JD_PROTOCOL_DRIVER_ARRAY_SIZE);

    add(logic);

    // packets are queued, and should be processed in normal context.
    if (EventModel::defaultEventBus)
        EventModel::defaultEventBus->listen(jacdac.id, JD_SERIAL_EVT_DATA_READY, this, &JDProtocol::onPacketReceived);
}

int JDProtocol::add(JDDriver& driver)
{
    int i;

    // check for duplicates first
    for (i = 0; i < JD_PROTOCOL_DRIVER_ARRAY_SIZE; i++)
        if (drivers[i] == &driver)
            return DEVICE_OK;

    for (i = 0; i < JD_PROTOCOL_DRIVER_ARRAY_SIZE; i++)
    {
        target_disable_irq();
        if (drivers[i] == NULL)
        {
            drivers[i] = &driver;
            target_enable_irq();
            break;
        }
        target_enable_irq();
    }

    if (i == JD_PROTOCOL_DRIVER_ARRAY_SIZE)
        return DEVICE_NO_RESOURCES;

    return DEVICE_OK;
}

int JDProtocol::remove(JDDriver& driver)
{
    target_disable_irq();
    for (int i = 0; i < JD_PROTOCOL_DRIVER_ARRAY_SIZE; i++)
    {
        if (drivers[i] == &driver)
        {
            drivers[i] = NULL;
            break;
        }
    }
    target_enable_irq();

    return DEVICE_OK;
}

int JDProtocol::setBridge(JDDriver* bridge)
{
    this->bridge = bridge;
    return DEVICE_OK;
}

int JDProtocol::send(JDPkt* pkt)
{
    if (instance)
        return instance->bus.send(pkt);

    return DEVICE_NO_RESOURCES;
}

int JDProtocol::send(uint8_t* buf, int len, uint8_t address)
{
    if (instance)
        return instance->bus.send(buf, len, address);

    return DEVICE_NO_RESOURCES;
}

<<<<<<< HEAD
int JDProtocol::setName(ManagedString s)
{
    if (s.length() > CONTROL_PACKET_PANIC_NAME_LENGTH)
        return DEVICE_INVALID_PARAMETER;

    memcpy(jacdac_name, s.toCharArray(), s.length());
    return DEVICE_OK;
}

ManagedString& JDProtocol::getName(ManagedString s)
{
    return ManagedString(jacdac_name, CONTROL_PACKET_PANIC_NAME_LENGTH);
}

=======
>>>>>>> ec620ab3
void JDProtocol::logState(JackRouter* jr)
{
    if (JDProtocol::instance == NULL)
        return;

    DMESG("Enabled: %d", JDProtocol::instance->bus.isRunning());


    JACDACBusState busState = JDProtocol::instance->bus.getState();

    const char* busStateStr = "";

    switch(busState)
    {
        case JACDACBusState::Receiving:
            busStateStr = "Receiving";
            break;

        case JACDACBusState::Transmitting:
            busStateStr = "Transmitting";
            break;

        case JACDACBusState::High:
            busStateStr = "High";
            break;

        case JACDACBusState::Low:
            busStateStr = "Low";
            break;
    }

    DMESG("Bus state: %s", busStateStr);

    const char* jackRouterStateStr = "";

    if (jr)
    {
        JackState s = jr->getState();

        switch (s)
        {
            case JackState::None:
                jackRouterStateStr = "None";
                break;
            case JackState::AllDown:
                jackRouterStateStr = "AllDown";
                break;
            case JackState::HeadPhones:
                jackRouterStateStr = "HeadPhones";
                break;
            case JackState::Buzzer:
                jackRouterStateStr = "Buzzer";
                break;
            case JackState::BuzzerAndSerial:
                jackRouterStateStr = "BuzzerAndSerial";
                break;
        }

        DMESG("Router state: %s", jackRouterStateStr);
    }

    for (int i = 0; i < JD_PROTOCOL_DRIVER_ARRAY_SIZE; i++)
    {
        JDDriver* current = JDProtocol::instance->drivers[i];

        if (current)
            DMESG("Driver %d initialised[%d] address[%d] serial[%d] class[%d], mode[%s%s%s]", i, current->isConnected(), current->device.address, current->device.serial_number, current->device.driver_class, current->device.flags & JD_DEVICE_FLAGS_BROADCAST ? "B" : "", current->device.flags & JD_DEVICE_FLAGS_LOCAL ? "L" : "", current->device.flags & JD_DEVICE_FLAGS_REMOTE ? "R" : "");
    }
}<|MERGE_RESOLUTION|>--- conflicted
+++ resolved
@@ -177,7 +177,6 @@
     return DEVICE_NO_RESOURCES;
 }
 
-<<<<<<< HEAD
 int JDProtocol::setName(ManagedString s)
 {
     if (s.length() > CONTROL_PACKET_PANIC_NAME_LENGTH)
@@ -192,8 +191,6 @@
     return ManagedString(jacdac_name, CONTROL_PACKET_PANIC_NAME_LENGTH);
 }
 
-=======
->>>>>>> ec620ab3
 void JDProtocol::logState(JackRouter* jr)
 {
     if (JDProtocol::instance == NULL)
